--- conflicted
+++ resolved
@@ -155,17 +155,12 @@
     // TODO: Shouldn't this method be moved to module ktlint-test as it is called from unit tests only? It will be a
     //  breaking change for custom rule set implementations.
     @FeatureInAlphaState
-<<<<<<< HEAD
     public fun lint(
         params: ExperimentalParams,
         visitorProvider: VisitorProvider
     ) {
-        val preparedCode = prepareCodeForLinting(params)
-=======
-    public fun lint(params: ExperimentalParams) {
         val psiFileFactory = kotlinPsiFileFactoryProvider.getKotlinPsiFileFactory(params.isInvokedFromCli)
         val preparedCode = prepareCodeForLinting(psiFileFactory, params)
->>>>>>> 3b27bf45
         val errors = mutableListOf<LintError>()
 
         visitorProvider
