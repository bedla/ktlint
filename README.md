<h1 align="center">
<a href="https://ktlint.github.io/">
  <img src="https://cloud.githubusercontent.com/assets/370176/26518284/38b680da-4262-11e7-8d27-2b9e849fb55f.png"/>
</a>
</h1>

<p align="center">
<a href="https://kotlinlang.slack.com/messages/CKS3XG0LS"><img src="https://img.shields.io/badge/slack-@kotlinlang/ktlint-yellow.svg?logo=slack" alt="Join the chat at https://kotlinlang.slack.com"/></a>
<a href="https://github.com/pinterest/ktlint/actions?query=workflow%3A%22Snapshot+Publish%22"><img src="https://github.com/pinterest/ktlint/workflows/Snapshot%20Publish/badge.svg" alt="Build status"></a>
<a href="https://search.maven.org/#search%7Cga%7C1%7Cg%3A%22com.pinterest%22%20AND%20a%3A%22ktlint%22"><img src="https://img.shields.io/maven-central/v/com.pinterest/ktlint.svg" alt="Maven Central"></a>
<a href="https://ktlint.github.io/"><img src="https://img.shields.io/badge/code%20style-%E2%9D%A4-FF4081.svg" alt="ktlint"></a>
</p>

<p align="center">
<a href="https://kotlinlang.org/">Kotlin</a> linter in spirit of <a href="https://github.com/feross/standard">feross/standard</a> (JavaScript) and <a href="https://golang.org/cmd/gofmt/">gofmt</a> (Go).  
</p>

## Features
- **No configuration.**[*](https://github.com/pinterest/ktlint#how-do-i-globally-disable-a-rule) Which means no decisions to make, nothing to argue about and no special files to manage.   
While this might sound extreme, keep in mind that `ktlint` tries to capture (reflect) **official code style**[*](https://github.com/pinterest/ktlint/issues/284#issuecomment-425177186) from [kotlinlang.org](https://kotlinlang.org/docs/reference/coding-conventions.html) and [Android Kotlin Style Guide](https://android.github.io/kotlin-guides/style.html)
(+ [we respect your .editorconfig](#editorconfig) and support additional [ruleset](#creating-a-ruleset)|s).
- **Built-in formatter.** So that you wouldn't have to fix all style violations by hand.
- **Customizable output.** `plain` (+ `plain?group_by_file`), `json`, `html` and `checkstyle` reporters are available out-of-the-box. 
It's also [easy to create your own](#creating-a-reporter).
- **A single executable jar with all dependencies included.**

<p align="center">
<a href="#installation">Installation</a> | <a href="#usage">Usage</a> | <a href="#integration">Integration</a> with <a href="#-with-maven">Maven</a> / <a href="#-with-gradle">Gradle</a> / <a href="#-with-intellij-idea">IntelliJ IDEA</a> / <a href="#-with-emacs">Emacs</a> / <a href="#-with-continuous-integration">Continuous Integration</a> | Creating <a href="#creating-a-ruleset">a ruleset</a> | <a href="#creating-a-reporter">a reporter</a> | <a href="#badge">Badge</a> | <a href="#faq">FAQ</a>
</p>

## Standard rules

- Indentation formatting - respects `.editorconfig` `indent_size` with no continuation indent (see [EditorConfig](#editorconfig) section for more) (id: `indent`)
- No semicolons (unless used to separate multiple statements on the same line) (id: `no-semi`)
- No unused `import`s (id: `no-unused-imports`)
- No consecutive blank lines (id: `no-consecutive-blank-lines`)
- No blank lines before `}` (id: `no-blank-line-before-rbrace`)
- No trailing whitespaces (id: `no-trailing-spaces`)
- No `Unit` returns (`fun fn {}` instead of `fun fn: Unit {}`) (id: `no-unit-return`)
- No empty (`{}`) class bodies (id: `no-empty-class-body`)
- No wildcard `import`s (id: `no-wildcard-imports`)
- When wrapping chained calls `.`, `?.` and `?:` should be placed on the next line (id: `chain-wrapping`)
- When a line is broken at an assignment (`=`) operator the break comes after the symbol (id: `no-line-break-before-assignment`)
- When class/function signature doesn't fit on a single line, each parameter must be on a separate line
- Consistent string templates (`$v` instead of `${v}`, `${p.v}` instead of `${p.v.toString()}`) (id: `string-template`)
- Consistent order of modifiers (id: `modifier-order`)
- Consistent spacing after keywords, commas; around colons, curly braces, parens, infix operators, comments, range operators, etc (ids: `colon-spacing`, `comma-spacing`, `curly-spacing`, `dot-spacing`, `double-colon-spacing`, `keyword-spacing`, `op-spacing`, `paren-spacing`, `range-spacing`)
- Newline at the end of each file (enabled by default) 
(set `insert_final_newline=false` in .editorconfig to disable (see [EditorConfig](#editorconfig) section for more)). (id: `final-newline`)
- Imports ordered consistently (see [Custom ktlint EditorConfig properties](#custom-ktlint-specific-editorconfig-properties) for more) (id: `import-ordering`)

## Experimental rules
New rules will be added into the [experimental ruleset](https://github.com/pinterest/ktlint/tree/master/ktlint-ruleset-experimental), which can be enabled
by passing the `--experimental` flag to `ktlint`.

- Annotation formatting - multiple annotations should be on a separate line than the annotated declaration; annotations with parameters should each be on separate lines; annotations should be followed by a space (id: `experimental:annotation`)
- Annotations should be separated by the annotated declaration by a single line break (id: `experimental:annotation-spacing`)
- Argument list wrapping (id: `experimental:argument-list-wrapping`)
- Enum entry names should be uppercase underscore-separated names (id: `experimental:enum-entry-name-case`)
- Braces required for multiline if/else statements (id: `experimental:multiline-if-else`)
- No leading empty lines in method blocks (id: `experimental:no-empty-first-line-in-method-block`)
- No underscores in package names (id: `experimental:package-name`)
- No spaces around angle brackets (id: `experimental:spacing-around-angle-brackets`)
- No spaces around `::` (id: `experimental:double-colon-spacing`)
- No spaces around unary operators (id: `experimental:unary-op-spacing`)
- Declarations with annotations should be separated by a blank line (id: `experimental:spacing-between-declarations-with-annotations`)
- Declarations with comments should be separated by a blank line (id: `experimental:spacing-between-declarations-with-comments`)


## EditorConfig

ktlint recognizes the following [.editorconfig](https://editorconfig.org/) properties (provided they are specified under `[*.{kt,kts}]`):  
(values shown below are the defaults and do not need to be specified explicitly)
```ini
[*.{kt,kts}]
# possible values: number (e.g. 2), "unset" (makes ktlint ignore indentation completely)  
indent_size=4
# true (recommended) / false
insert_final_newline=true
# possible values: number (e.g. 120) (package name, imports & comments are ignored), "off"
# it's automatically set to 100 on `ktlint --android ...` (per Android Kotlin Style Guide)
max_line_length=off
```

### IntelliJ IDEA `.editorconfig` autoformat issue

Unfortunately [IntelliJ IDEA](https://www.jetbrains.com/idea/) has `.editorconfig` [autoformat issue](https://youtrack.jetbrains.com/issue/IDEA-242506) 
that adds additional space into glob statements.
For example, `[*{kt,kts}]` is formatted into `[*{kt, kts}]` ([original ktlint issue](https://github.com/pinterest/ktlint/issues/762)).
Such behaviour violates `.editorconfig` [specification](https://github.com/editorconfig/editorconfig/issues/148) and leads to ignoring this section when ktlint is parsing it.

### Custom Ktlint specific EditorConfig properties

```ini
# Comma-separated list of rules to disable (Since 0.34.0)
# Note that rules in any ruleset other than the standard ruleset will need to be prefixed 
# by the ruleset identifier.
disabled_rules=no-wildcard-imports,experimental:annotation,my-custom-ruleset:my-custom-rule

# Defines the imports layout. The layout can be composed by the following symbols:
# "*" - wildcard. There must be at least one entry of a single wildcard to match all other imports. Matches anything after a specified symbol/import as well.
# "|" - blank line. Supports only single blank lines between imports. No blank line is allowed in the beginning or end of the layout.
# "^" - alias import, e.g. "^android.*" will match all android alias imports, "^" will match all other alias imports.
# import paths - these can be full paths, e.g. "java.util.List.*" as well as wildcard paths, e.g. "kotlin.**"
# Examples (we use ij_kotlin_imports_layout to set an imports layout for both ktlint and IDEA via a single property):
ij_kotlin_imports_layout=* # alphabetical with capital letters before lower case letters (e.g. Z before a), no blank lines
ij_kotlin_imports_layout=*,java.**,javax.**,kotlin.**,^ # default IntelliJ IDEA style, same as alphabetical, but with "java", "javax", "kotlin" and alias imports in the end of the imports list
ij_kotlin_imports_layout=android.**,|,^org.junit.**,kotlin.io.Closeable.*,|,*,^ # custom imports layout

# According to https://kotlinlang.org/docs/reference/coding-conventions.html#names-for-test-methods it is acceptable to write method names
# in natural language. When using natural language, the description tends to be longer. Allow lines containing an identifier between
# backticks to be longer than the maximum line length. (Since 0.41.0)
[**/test/**.kt]
ktlint_ignore_back_ticked_identifier=true
```

### Overriding Editorconfig properties for specific directories

You could [override](https://editorconfig.org/#file-format-details) properties for specific directories inside your project:
```ini
[*.{kt,kts}]
disabled_rules=import-ordering

# Note that in this case 'import-ordering' rule will be active and 'indent' will be disabled
[api/*.{kt,kts}]
disabled_rules=indent
```

## Online demo
You can try `ktlint` online [here](https://ktlint-demo.herokuapp.com/) using the standard or a custom ruleset without installing it to your PC. \
To contribute or get more info, please visit the [GitHub repository](https://github.com/akuleshov7/diKTat-demo).


## Installation

> Skip all the way to the "Integration" section if you don't plan to use `ktlint`'s command line interface.

```sh
curl -sSLO https://github.com/pinterest/ktlint/releases/download/0.43.0/ktlint &&
  chmod a+x ktlint &&
  sudo mv ktlint /usr/local/bin/
```

... or just download `ktlint` from the [releases](https://github.com/pinterest/ktlint/releases) page

* `ktlint.asc` contains PGP signature which you can verify with:
  * (Releases up through 0.31.0) `curl -sS https://keybase.io/shyiko/pgp_keys.asc | gpg --import && gpg --verify ktlint.asc`
  * (Releases from 0.32.0 on) `curl -sS https://keybase.io/ktlint/pgp_keys.asc | gpg --import && gpg --verify ktlint.asc`

On macOS ([or Linux](https://docs.brew.sh/Homebrew-on-Linux)) you can also use [brew](https://brew.sh/) - `brew install ktlint` - or [MacPorts](https://www.macports.org/) - `port install ktlint`.
On Arch Linux, you can install [ktlint](https://aur.archlinux.org/packages/ktlint/) <sup>AUR</sup>.

> If you don't have curl installed - replace `curl -sL` with `wget -qO-`.

> If you are behind a proxy see -
[curl](https://curl.haxx.se/docs/manpage.html#ENVIRONMENT) / 
[wget](https://www.gnu.org/software/wget/manual/wget.html#Proxies) manpage. 
Usually simple `http_proxy=http://proxy-server:port https_proxy=http://proxy-server:port curl -sL ...` is enough. 

## Command line usage

```bash
# Get help about all available commands
$ ktlint --help

# Check the style of all Kotlin files (ending with '.kt' or '.kts') inside the current dir (recursively).
# Hidden folders will be skipped.
$ ktlint
  
# Check only certain locations starting from the current directory.
#
# Prepend ! to negate the pattern, KtLint uses .gitignore pattern style syntax.
# Globs are applied starting from the last one.
#
# Hidden folders will be skipped.
# Check all '.kt' files in 'src/' directory, but ignore files ending with 'Test.kt':
ktlint "src/**/*.kt" "!src/**/*Test.kt"
# Check all '.kt' files in 'src/' directory, but ignore 'generated' directory and its subdirectories:
ktlint "src/**/*.kt" "!src/**/generated/**"

# Auto-correct style violations.
# If some errors cannot be fixed automatically they will be printed to stderr. 
$ ktlint -F "src/**/*.kt"

# Print style violations grouped by file.
$ ktlint --reporter=plain?group_by_file

# Print style violations as usual + create report in checkstyle format, specifying report location. 
$ ktlint --reporter=plain --reporter=checkstyle,output=ktlint-report-in-checkstyle-format.xml

# Check against a baseline file.
$ ktlint --baseline=ktlint-baseline.xml

# Install git hook to automatically check files for style violations on commit.
# Run "ktlint installGitPrePushHook" if you wish to run ktlint on push instead.
$ ktlint installGitPreCommitHook
```

> on Windows you'll have to use `java -jar ktlint ...`. 

`ktlint --help` for more.

### Integration 

#### ... with [Maven](https://github.com/shyiko/mvnw)

> pom.xml

```xml
...
<plugin>
    <groupId>org.apache.maven.plugins</groupId>
    <artifactId>maven-antrun-plugin</artifactId>
    <version>1.8</version>
    <executions>
        <execution>
            <id>ktlint</id>
            <phase>verify</phase>
            <configuration>
            <target name="ktlint">
                <java taskname="ktlint" dir="${basedir}" fork="true" failonerror="true"
                    classpathref="maven.plugin.classpath" classname="com.pinterest.ktlint.Main">
                    <arg value="src/**/*.kt"/>
                    <!-- to generate report in checkstyle format prepend following args: -->
                    <!-- 
                    <arg value="--reporter=plain"/>
                    <arg value="--reporter=checkstyle,output=${project.build.directory}/ktlint.xml"/>
                    -->
                    <!-- see https://github.com/pinterest/ktlint#usage for more -->                    
                </java>
            </target>
            </configuration>
            <goals><goal>run</goal></goals>
        </execution>
        <execution>
            <id>ktlint-format</id>
            <configuration>
            <target name="ktlint">
                <java taskname="ktlint" dir="${basedir}" fork="true" failonerror="true"
                    classpathref="maven.plugin.classpath" classname="com.pinterest.ktlint.Main">
                    <arg value="-F"/>
                    <arg value="src/**/*.kt"/>
                </java>
            </target>
            </configuration>
            <goals><goal>run</goal></goals>
        </execution>
    </executions>
    <dependencies>
        <dependency>
            <groupId>com.pinterest</groupId>
            <artifactId>ktlint</artifactId>
<<<<<<< HEAD
            <version>0.43.0</version>
=======
            <version>0.43.2</version>
>>>>>>> af154b18
        </dependency>
        <!-- additional 3rd party ruleset(s) can be specified here -->
    </dependencies>
</plugin>
...
```

> If you want ktlint to run before code compilation takes place - change `<phase>verify</phase>` to `<phase>validate</phase>` (see [Maven Build Lifecycle](https://maven.apache.org/guides/introduction/introduction-to-the-lifecycle.html) for more).

To check code style - `mvn antrun:run@ktlint` (it's also bound to `mvn verify`).  
To run formatter - `mvn antrun:run@ktlint-format`.   

**Another option** is to use a dedicated Maven plugin - [gantsign/ktlint-maven-plugin](https://github.com/gantsign/ktlint-maven-plugin). 

#### ... with [Gradle](https://gradle.org/)

#### (with a plugin - Recommended)

Gradle plugins (in order of appearance):
- [jlleitschuh/ktlint-gradle](https://github.com/jlleitschuh/ktlint-gradle)  
Gradle plugin that automatically creates check and format tasks for project Kotlin sources,
supports different kotlin plugins and Gradle build caching.

- [jeremymailen/kotlinter-gradle](https://github.com/jeremymailen/kotlinter-gradle)  
Gradle plugin featuring incremental build support, file reports, and `*.kts` source support.

You might also want to take a look at [diffplug/spotless](https://github.com/diffplug/spotless/tree/master/plugin-gradle#applying-ktlint-to-kotlin-files) or [autostyle/autostyle](https://github.com/autostyle/autostyle/tree/master/plugin-gradle#applying-ktlint-to-kotlin-files) that have a built-in support for ktlint. In addition to linting/formatting kotlin code it allows you to keep license headers, markdown documentation, etc. in check.

#### (without a plugin)

> build.gradle

```groovy
// kotlin-gradle-plugin must be applied for configuration below to work
// (see https://kotlinlang.org/docs/reference/using-gradle.html)

apply plugin: 'java'

repositories {
    mavenCentral()
}

configurations {
    ktlint
}

dependencies {
<<<<<<< HEAD
    ktlint("com.pinterest:ktlint:0.43.0") {
=======
    ktlint("com.pinterest:ktlint:0.43.2") {
>>>>>>> af154b18
        attributes {
            attribute(Bundling.BUNDLING_ATTRIBUTE, getObjects().named(Bundling, Bundling.EXTERNAL))
        }
    }
    // additional 3rd party ruleset(s) can be specified here
    // just add them to the classpath (e.g. ktlint 'groupId:artifactId:version') and 
    // ktlint will pick them up
}

task ktlint(type: JavaExec, group: "verification") {
    description = "Check Kotlin code style."
    classpath = configurations.ktlint
    main = "com.pinterest.ktlint.Main"
    args "src/**/*.kt"
    // to generate report in checkstyle format prepend following args:
    // "--reporter=plain", "--reporter=checkstyle,output=${buildDir}/ktlint.xml"
    // to add a baseline to check against prepend following args:
    // "--baseline=ktlint-baseline.xml"
    // see https://github.com/pinterest/ktlint#usage for more
}
check.dependsOn ktlint

task ktlintFormat(type: JavaExec, group: "formatting") {
    description = "Fix Kotlin code style deviations."
    classpath = configurations.ktlint
    main = "com.pinterest.ktlint.Main"
    args "-F", "src/**/*.kt"
}
```

To check code style - `gradle ktlint` (it's also bound to `gradle check`).  
To run formatter - `gradle ktlintFormat`.

See [Making your Gradle tasks incremental](https://proandroiddev.com/making-your-gradle-tasks-incremental-7f26e4ef09c3) by [Niklas Baudy](https://github.com/vanniktech) on how to make tasks above incremental. 


#### (without a plugin) for Gradle Kotlin DSL (build.gradle.kts)

> build.gradle.kts

```kotlin
val ktlint by configurations.creating

dependencies {
<<<<<<< HEAD
    ktlint("com.pinterest:ktlint:0.43.0") {
=======
    ktlint("com.pinterest:ktlint:0.43.2") {
>>>>>>> af154b18
        attributes {
            attribute(Bundling.BUNDLING_ATTRIBUTE, objects.named(Bundling.EXTERNAL))
        }
    }
    // ktlint(project(":custom-ktlint-ruleset")) // in case of custom ruleset
}

val outputDir = "${project.buildDir}/reports/ktlint/"
val inputFiles = project.fileTree(mapOf("dir" to "src", "include" to "**/*.kt"))

val ktlintCheck by tasks.creating(JavaExec::class) {
    inputs.files(inputFiles)
    outputs.dir(outputDir)

    description = "Check Kotlin code style."
    classpath = ktlint
    main = "com.pinterest.ktlint.Main"
    args = listOf("src/**/*.kt")
}

val ktlintFormat by tasks.creating(JavaExec::class) {
    inputs.files(inputFiles)
    outputs.dir(outputDir)

    description = "Fix Kotlin code style deviations."
    classpath = ktlint
    main = "com.pinterest.ktlint.Main"
    args = listOf("-F", "src/**/*.kt")
}
```

#### ... with [IntelliJ IDEA](https://www.jetbrains.com/idea/)

> While this is not strictly necessary it makes Intellij IDEA's built-in formatter produce 100% ktlint-compatible 
 code. 

##### Option #1 (recommended)

To change the code style config files in a single IDEA project

Run ktlint executable with the appropriate flag:
> (inside project's root directory)  

```sh
ktlint applyToIDEAProject
# or if you want to be compliant with Android Kotlin Style Guide
ktlint --android applyToIDEAProject
```

##### Option #2

To change the code style config files for all IDEA projects

Run ktlint executable with the appropriate flag:
```sh
ktlint applyToIDEA
```
Or if you want to use android specific code style:
```sh
ktlint --android applyToIDEA
```

##### Option #3

Go to <kbd>File</kbd> -> <kbd>Settings...</kbd> -> <kbd>Editor</kbd>
- <kbd>General</kbd> -> <kbd>Auto Import</kbd>
  - check `Kotlin` / `Optimize imports on the fly (for current project)`.
- <kbd>Code Style</kbd> -> <kbd>Kotlin</kbd>
  - <kbd>Set from...</kbd> on the right -> (<kbd>Predefined style</kbd>) -> <kbd>Kotlin style guide</kbd> (Kotlin plugin 1.2.20+).
  - open <kbd>Code Generation</kbd> tab
    - uncheck `Line comment at first column`;
    - select `Add a space at comment start`.
  - open <kbd>Imports</kbd> tab
    - select `Use single name import` (all of them);
    - remove `import java.util.*` from `Packages to Use Import with '*'`.
  - open <kbd>Blank Lines</kbd> tab
    - change `Keep Maximum Blank Lines` / `In declarations` & `In code` to 1 and `Before '}'` to 0.
  - (optional but recommended) open <kbd>Wrapping and Braces</kbd> tab
    - uncheck `Function declaration parameters` (OR `Methods declartion parameters` for older version) / `Align when multiline`.
  - (optional but recommended) open <kbd>Tabs and Indents</kbd> tab
    - change `Continuation indent` to the same value as `Indent` (4 by default).   
- <kbd>Inspections</kbd> 
  - change `Severity` level of `Unused import directive` and `Redundant semicolon` under `Kotlin` -> `Redundant constructs` to `ERROR`.

#### ... with [GNU Emacs](https://www.gnu.org/software/emacs/)

See [whirm/flycheck-kotlin](https://github.com/whirm/flycheck-kotlin).

#### ... with [Vim](https://www.vim.org/)

See [w0rp/ale](https://github.com/w0rp/ale).

> Integrated with something else? Send a PR.

#### ... with Continuous Integration

See [Mega-Linter](https://nvuillam.github.io/mega-linter/): 70+ linters aggregated in a single tool for CI, including **ktlint** activated out of the box

## Creating a ruleset

> See also [Writing your first ktlint rule](https://medium.com/@vanniktech/writing-your-first-ktlint-rule-5a1707f4ca5b) by [Niklas Baudy](https://github.com/vanniktech). 

In a nutshell: "ruleset" is a JAR containing one or more [Rule](ktlint-core/src/main/kotlin/com/pinterest/ktlint/core/Rule.kt)s gathered together in a [RuleSet](ktlint-core/src/main/kotlin/com/pinterest/ktlint/core/RuleSet.kt). `ktlint` is relying on 
[ServiceLoader](https://docs.oracle.com/javase/8/docs/api/java/util/ServiceLoader.html) to discover all available "RuleSet"s
on the classpath (as a ruleset author, all you need to do is to include a `META-INF/services/com.pinterest.ktlint.core.RuleSetProvider` file 
containing a fully qualified name of your [RuleSetProvider](ktlint-core/src/main/kotlin/com/pinterest/ktlint/core/RuleSetProvider.kt) implementation).    

Once packaged in a JAR <sup>[e.g. via `./gradlew build`](https://github.com/pinterest/ktlint/issues/300#issuecomment-432408753)</sup> you can load it with

```sh
# enable additional 3rd party ruleset by pointing ktlint to its location on the file system
$ ktlint -R /path/to/custom/rulseset.jar "src/test/**/*.kt"
```

Loading custom (3rd party) ruleset via built-in maven dependency resolver is deprecated,
see https://github.com/pinterest/ktlint/issues/451.

A complete sample project (with tests and build files) is included in this repo under the [ktlint-ruleset-template](ktlint-ruleset-template) directory 
(make sure to check [NoVarRuleTest](ktlint-ruleset-template/src/test/kotlin/yourpkgname/NoVarRuleTest.kt) as it contains some useful information). 

#### AST

While writing/debugging [Rule](ktlint-core/src/main/kotlin/com/pinterest/ktlint/core/Rule.kt)s it's often helpful to have an AST
printed out to see the structure rules have to work with. ktlint >= 0.15.0 has a `printAST` subcommand (or `--print-ast` flag for ktlint < 0.34.0) specifically for this purpose
(usage: `ktlint --color printAST <file>`).
An example of the output is shown below. 

```sh
$ printf "fun main() {}" | ktlint --color printAST --stdin

1: ~.psi.KtFile (~.psi.stubs.elements.KtFileElementType.kotlin.FILE)
1:   ~.psi.KtPackageDirective (~.psi.stubs.elements.KtPlaceHolderStubElementType.PACKAGE_DIRECTIVE) ""
1:   ~.psi.KtImportList (~.psi.stubs.elements.KtPlaceHolderStubElementType.IMPORT_LIST) ""
1:   ~.psi.KtScript (~.psi.stubs.elements.KtScriptElementType.SCRIPT)
1:     ~.psi.KtBlockExpression (~.KtNodeType.BLOCK)
1:       ~.psi.KtNamedFunction (~.psi.stubs.elements.KtFunctionElementType.FUN)
1:         ~.c.i.p.impl.source.tree.LeafPsiElement (~.lexer.KtKeywordToken.fun) "fun"
1:         ~.c.i.p.impl.source.tree.PsiWhiteSpaceImpl (~.c.i.p.tree.IElementType.WHITE_SPACE) " "
1:         ~.c.i.p.impl.source.tree.LeafPsiElement (~.lexer.KtToken.IDENTIFIER) "main"
1:         ~.psi.KtParameterList 
  (~.psi.stubs.elements.KtPlaceHolderStubElementType.VALUE_PARAMETER_LIST)
1:           ~.c.i.p.impl.source.tree.LeafPsiElement (~.lexer.KtSingleValueToken.LPAR) "("
1:           ~.c.i.p.impl.source.tree.LeafPsiElement (~.lexer.KtSingleValueToken.RPAR) ")"
1:         ~.c.i.p.impl.source.tree.PsiWhiteSpaceImpl (~.c.i.p.tree.IElementType.WHITE_SPACE) " "
1:         ~.psi.KtBlockExpression (~.KtNodeType.BLOCK)
1:           ~.c.i.p.impl.source.tree.LeafPsiElement (~.lexer.KtSingleValueToken.LBRACE) "{"
1:           ~.c.i.p.impl.source.tree.LeafPsiElement (~.lexer.KtSingleValueToken.RBRACE) "}"

   format: <line_number:> <node.psi::class> (<node.elementType>) "<node.text>"
   legend: ~ = org.jetbrains.kotlin, c.i.p = com.intellij.psi
   
```

## Creating a reporter

Take a look at [ktlint-reporter-plain](ktlint-reporter-plain). 

In short, all you need to do is to implement a 
[Reporter](ktlint-core/src/main/kotlin/com/pinterest/ktlint/core/Reporter.kt) and make it available by registering 
a custom [ReporterProvider](ktlint-core/src/main/kotlin/com/pinterest/ktlint/core/ReporterProvider.kt) using
`META-INF/services/com.pinterest.ktlint.core.ReporterProvider`. Pack all of that into a JAR and you're done.

To load a custom (3rd party) reporter use `ktlint --reporter=name,artifact=/path/to/custom-ktlint-reporter.jar`
(see `ktlint --help` for more).

Loading custom (3rd party) reporter via built-in maven dependency resolver is deprecated,
see https://github.com/pinterest/ktlint/issues/451.

Third-party:
* [kryanod/ktlint-junit-reporter](https://github.com/kryanod/ktlint-junit-reporter)
* [musichin/ktlint-github-reporter](https://github.com/musichin/ktlint-github-reporter)

## Badge

[![ktlint](https://img.shields.io/badge/code%20style-%E2%9D%A4-FF4081.svg)](https://ktlint.github.io/)

```md
[![ktlint](https://img.shields.io/badge/code%20style-%E2%9D%A4-FF4081.svg)](https://ktlint.github.io/)
```

## FAQ

### Why should I use ktlint?

**Simplicity**.

Spending time on configuration (& maintenance down the road) of hundred-line long style config file(s) is counter-productive. Instead of wasting your energy on something that has no business value - focus on what really matters (not debating whether to use tabs or spaces).

By using ktlint you put the importance of code clarity and community conventions over personal preferences. This makes things easier for people reading your code as well as frees you from having to document & explain what style potential contributor(s) have to follow.

ktlint is a single binary with both linter & formatter included. All you need is to drop it in (no need to get [overwhelmed](https://en.wikipedia.org/wiki/Decision_fatigue) while choosing among [dozens of code style options](https://checkstyle.sourceforge.net/checks.html)).

### Can I have my own rules on top of ktlint?

Absolutely, "no configuration" doesn't mean "no extensibility". You can add your own ruleset(s) to discover potential bugs, check for anti-patterns, etc.

See [Creating A Ruleset](#creating-a-ruleset).

### How do I suppress an error for a line/block/file?

> This is meant primarily as an escape latch for the rare cases when **ktlint** is not able
to produce the correct result (please report any such instances using [GitHub Issues](https://github.com/pinterest/ktlint/issues)).

To disable a specific rule you'll need to turn on the verbose mode (`ktlint --verbose ...`). At the end of each line
you'll see an error code. Use it as an argument for `ktlint-disable` directive (shown below).  

```kotlin
import package.* // ktlint-disable no-wildcard-imports

/* ktlint-disable no-wildcard-imports */
import package.a.*
import package.b.*
/* ktlint-enable no-wildcard-imports */
```

To disable all checks:

```kotlin
import package.* // ktlint-disable
```

### How do I globally disable a rule?
See the [EditorConfig section](https://github.com/pinterest/ktlint#editorconfig) for details on how to use the `disabled_rules` property.

You may also pass a list of disabled rules via the `--disabled_rules` command line flag. It has the same syntax as the EditorConfig property.

## Development

> Make sure to read [CONTRIBUTING.md](CONTRIBUTING.md).

```sh
git clone https://github.com/pinterest/ktlint && cd ktlint
./gradlew tasks # shows how to build, test, run, etc. project
```

> To open ktlint in Intellij IDEA:  
<kbd>File</kbd> -> <kbd>Open...</kbd> (you may need to right-click on `pom.xml` (in the project dir) and then <kbd>Maven</kbd> -> <kbd>Reimport</kbd>).  
You'll also need to set "Project SDK" to [1.8](https://github.com/shyiko/jabba#usage), "Project language level" to 8 in "Project Settings" (<kbd>File</kbd> -> <kbd>Project Structure...</kbd>).  
To run `ktlint` - right-click on `ktlint/src/main/kotlin/com/pinterest/ktlint/Main.kt` -> <kbd>Run</kbd>.       

#### Access to the latest `master` snapshot

Whenever a commit is added to the `master` branch a snapshot build is automatically uploaded to [Sonatype's snapshots repository](https://oss.sonatype.org/content/repositories/snapshots/com/pinterest/ktlint/).
If you are eager to try upcoming changes (that might or might not be included in the next stable release) you can do 
so by changing version of ktlint to `<latest-version>-SNAPSHOT` + adding a repo: 

##### Maven

```xml
...
<repository>
    <id>sonatype-snapshots</id>
    <url>https://oss.sonatype.org/content/repositories/snapshots</url>
    <snapshots>
        <enabled>true</enabled>
    </snapshots>
    <releases>
        <enabled>false</enabled>
    </releases>
</repository>
...
```

##### Gradle

```groovy
repositories {
  maven {
    url "https://oss.sonatype.org/content/repositories/snapshots"
  }
}
```

##### Kotlin development version snapshot

Additionally, project publishes snapshots build against latest kotlin development version. To use them, change version
of ktlint to `<latest-version>-kotlin-dev-SNAPSHOT`.

## Legal

This project is not affiliated with nor endorsed by JetBrains.  
All code, unless specified otherwise, is licensed under the [MIT](https://opensource.org/licenses/MIT) license.  
Copyright (c) 2019 Pinterest, Inc.  
Copyright (c) 2016-2019 Stanley Shyiko.<|MERGE_RESOLUTION|>--- conflicted
+++ resolved
@@ -250,11 +250,7 @@
         <dependency>
             <groupId>com.pinterest</groupId>
             <artifactId>ktlint</artifactId>
-<<<<<<< HEAD
-            <version>0.43.0</version>
-=======
             <version>0.43.2</version>
->>>>>>> af154b18
         </dependency>
         <!-- additional 3rd party ruleset(s) can be specified here -->
     </dependencies>
@@ -302,11 +298,7 @@
 }
 
 dependencies {
-<<<<<<< HEAD
-    ktlint("com.pinterest:ktlint:0.43.0") {
-=======
     ktlint("com.pinterest:ktlint:0.43.2") {
->>>>>>> af154b18
         attributes {
             attribute(Bundling.BUNDLING_ATTRIBUTE, getObjects().named(Bundling, Bundling.EXTERNAL))
         }
@@ -351,11 +343,7 @@
 val ktlint by configurations.creating
 
 dependencies {
-<<<<<<< HEAD
-    ktlint("com.pinterest:ktlint:0.43.0") {
-=======
     ktlint("com.pinterest:ktlint:0.43.2") {
->>>>>>> af154b18
         attributes {
             attribute(Bundling.BUNDLING_ATTRIBUTE, objects.named(Bundling.EXTERNAL))
         }
