--- conflicted
+++ resolved
@@ -29,16 +29,12 @@
 
         gitHookFile.writeBytes(hookContent)
         gitHookFile.setExecutable(true)
-<<<<<<< HEAD
-        logger.info { ".git/hooks/$gitHookName installed" }
-=======
-        println(
+        logger.info {
             """
             .git/hooks/$gitHookName is installed. Be aware that this hook assumes to find ktlint on the PATH. Either
             ensure that ktlint is actually added to the path or expand the ktlint command in the hook with the path.
             """.trimIndent()
-        )
->>>>>>> 637ef2c3
+        }
     }
 
     @Throws(IOException::class)
