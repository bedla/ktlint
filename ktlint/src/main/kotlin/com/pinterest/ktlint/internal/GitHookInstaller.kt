package com.pinterest.ktlint.internal

import com.pinterest.ktlint.core.initKtLintKLogger
import java.io.File
import java.io.IOException
import java.math.BigInteger
import java.security.MessageDigest
import kotlin.system.exitProcess
import mu.KotlinLogging

private val logger = KotlinLogging.logger {}.initKtLintKLogger()

private const val DEFAULT_GIT_HOOKS_DIR = "hooks"

object GitHookInstaller {
    fun installGitHook(
        gitHookName: String,
        gitHookLoader: () -> ByteArray
    ) {
        val gitHooksDir = try {
            resolveGitHooksDir()
        } catch (e: IOException) {
            logger.error { e.message }
            exitProcess(1)
        }

        val gitHookFile = gitHooksDir.resolve(gitHookName)
        val hookContent = gitHookLoader()

        if (gitHookFile.exists()) {
            backupExistingHook(gitHooksDir, gitHookFile, hookContent, gitHookName)
        }

        gitHookFile.writeBytes(hookContent)
        gitHookFile.setExecutable(true)
        logger.info {
            """
            ${gitHookFile.path} is installed. Be aware that this hook assumes to find ktlint on the PATH. Either
            ensure that ktlint is actually added to the path or expand the ktlint command in the hook with the path.
            """.trimIndent()
        }
    }

    @Throws(IOException::class)
    private fun resolveGitHooksDir(): File {
        val gitDir = getGitDir()
        val gitHooksDirName = getHooksDirName()

        val hooksDir = gitDir.resolve(gitHooksDirName)
        if (!hooksDir.exists() && !hooksDir.mkdir()) {
            throw IOException("Failed to create ${hooksDir.path} folder")
        }

        return hooksDir
    }

    // Try to find the .git directory automatically, falling back to `./.git`
    private fun getGitDir(): File {
        val gitDir = try {
            val root = Runtime.getRuntime().exec("git rev-parse --show-toplevel")
                .inputStream
                .bufferedReader()
                .readText()
                .trim()

            File(root).resolve(".git")
        } catch (_: IOException) {
            File(".git")
        }

        if (!gitDir.isDirectory) {
            throw IOException(".git directory not found. Are you sure you are inside project directory?")
        }

        return gitDir
    }

    private fun getHooksDirName() = try {
        Runtime.getRuntime().exec("git config --get core.hooksPath")
            .inputStream
            .bufferedReader()
            .readText()
            .trim()
            .ifEmpty { DEFAULT_GIT_HOOKS_DIR }
    } catch (_: IOException) {
        DEFAULT_GIT_HOOKS_DIR
    }

    private fun backupExistingHook(
        hooksDir: File,
        hookFile: File,
        expectedHookContent: ByteArray,
        gitHookName: String
    ) {
        // backup existing hook (if any)
        val actualHookContent = hookFile.readBytes()
        if (actualHookContent.isNotEmpty() &&
            !actualHookContent.contentEquals(expectedHookContent)
        ) {
<<<<<<< HEAD
            val backupFile = hooksDir.resolve("$gitHookName.ktlint-backup.${actualHookContent.toUniqueId()}")
            logger.info { ".git/hooks/$gitHookName -> $backupFile" }
=======
            val backupFile = hooksDir.resolve("$gitHookName.ktlint-backup.${actualHookContent.hex}")
            logger.info { "Existing git hook ${hookFile.path} is copied to ${backupFile.path}" }
>>>>>>> 425666f4
            hookFile.copyTo(backupFile, overwrite = true)
        }
    }

    // Generates a unique id based on the byte array
    private fun ByteArray.toUniqueId() =
        MessageDigest
            .getInstance("SHA-256")
            .digest(this)
            .let { BigInteger(it) }
            .toString(16)
}<|MERGE_RESOLUTION|>--- conflicted
+++ resolved
@@ -97,13 +97,8 @@
         if (actualHookContent.isNotEmpty() &&
             !actualHookContent.contentEquals(expectedHookContent)
         ) {
-<<<<<<< HEAD
             val backupFile = hooksDir.resolve("$gitHookName.ktlint-backup.${actualHookContent.toUniqueId()}")
-            logger.info { ".git/hooks/$gitHookName -> $backupFile" }
-=======
-            val backupFile = hooksDir.resolve("$gitHookName.ktlint-backup.${actualHookContent.hex}")
             logger.info { "Existing git hook ${hookFile.path} is copied to ${backupFile.path}" }
->>>>>>> 425666f4
             hookFile.copyTo(backupFile, overwrite = true)
         }
     }
