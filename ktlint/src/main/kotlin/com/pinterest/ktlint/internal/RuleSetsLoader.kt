package com.pinterest.ktlint.internal

import com.pinterest.ktlint.core.RuleSetProvider
import java.net.URL
import java.net.URLClassLoader
import java.util.ServiceLoader
import java.util.SortedMap

/**
 * Load given list of paths to rulesets jars into map of ruleset providers.
 *
 * @return map of ruleset ids to ruleset providers
 */
internal fun JarFiles.loadRulesets(
    loadExperimental: Boolean,
    debug: Boolean,
    disabledRules: String
<<<<<<< HEAD
): SortedMap<String, RuleSetProvider> {
    return toFilesURIList()
        .plus(
            // Ensure that always at least one element exists in this list so that the rules ets provided by ktlint will
            // by ktlint will be found even in case no JAR files are specified
            null
        )
        // Remove JAR files which were provided multiple times
        .distinct()
        .map { getRuleSetProvidersByUrl(it, debug) }
        .flatMap { (url, ruleSetProviders) ->
            if (url != null) {
                reportWhenMissingCustomRuleSetProvider(url, ruleSetProviders)
=======
) = ServiceLoader
    .load(
        RuleSetProvider::class.java,
        URLClassLoader(toFilesURIList().toTypedArray())
    )
    .associateBy { it.get().id }
    .filterKeys { loadExperimental || it != "experimental" }
    .filterKeys { !(disabledRules.isStandardRuleSetDisabled() && it == "standard") }
    .toSortedMap()
    .also { ruleSetMap ->
        if (debug) {
            ruleSetMap.forEach { entry ->
                println("[DEBUG] Discovered ruleset with \"${entry.key}\" id.")
>>>>>>> 5478d483
            }
            ruleSetProviders
        }
        // Remove duplicate rule set providers (each url loaded contains all rulesets provided by ktlint)
        .distinct()
        .associateBy {
            val key = it.get().id
            // standard should go first
            if (key == "standard") "\u0000$key" else key
        }
        .filterKeys { loadExperimental || it != "experimental" }
        .filterKeys { !(disabledRules.isStandardRuleSetDisabled() && it == "\u0000standard") }
        .toSortedMap()
}

private fun getRuleSetProvidersByUrl(
    url: URL?,
    debug: Boolean
): Pair<URL?, List<RuleSetProvider>> {
    if (url != null && debug) {
        println("[DEBUG] JAR ruleset provided with path \"${url.path}\"")
    }
    val ruleSetProviders = ServiceLoader.load(
        RuleSetProvider::class.java,
        URLClassLoader(listOfNotNull(url).toTypedArray())
    ).toList()
    return url to ruleSetProviders.toList()
}

private fun reportWhenMissingCustomRuleSetProvider(
    url: URL,
    ruleSetProviders: List<RuleSetProvider>
) {
    val hasCustomRuleSetProviders =
        ruleSetProviders
            .filterNot { it.get().id == "standard" }
            .filterNot { it.get().id == "experimental" }
            .any()
    if (!hasCustomRuleSetProviders) {
        System.err.println(
            """
            [WARNING] JAR ${url.path}, provided as command line argument, does not contain a custom ruleset provider.
                      Check following:
                        - Does the jar contain an implementation of the RuleSetProvider interface?
                        - Does the jar contain a resource file with name "com.pinterest.ktlint.core.RuleSetProvider"?
                        - Is the resource file located in directory "src/main/resources/META-INF/services"?
                        - Does the resource file contain the fully qualified class name of the class implementing the RuleSetProvider interface?
            """.trimIndent() // ktlint-disable string-template
        )
    }
}

private fun String.isStandardRuleSetDisabled() =
    this.split(",").map { it.trim() }.toSet().contains("standard")<|MERGE_RESOLUTION|>--- conflicted
+++ resolved
@@ -15,7 +15,6 @@
     loadExperimental: Boolean,
     debug: Boolean,
     disabledRules: String
-<<<<<<< HEAD
 ): SortedMap<String, RuleSetProvider> {
     return toFilesURIList()
         .plus(
@@ -29,33 +28,16 @@
         .flatMap { (url, ruleSetProviders) ->
             if (url != null) {
                 reportWhenMissingCustomRuleSetProvider(url, ruleSetProviders)
-=======
-) = ServiceLoader
-    .load(
-        RuleSetProvider::class.java,
-        URLClassLoader(toFilesURIList().toTypedArray())
-    )
-    .associateBy { it.get().id }
-    .filterKeys { loadExperimental || it != "experimental" }
-    .filterKeys { !(disabledRules.isStandardRuleSetDisabled() && it == "standard") }
-    .toSortedMap()
-    .also { ruleSetMap ->
-        if (debug) {
-            ruleSetMap.forEach { entry ->
-                println("[DEBUG] Discovered ruleset with \"${entry.key}\" id.")
->>>>>>> 5478d483
             }
             ruleSetProviders
         }
         // Remove duplicate rule set providers (each url loaded contains all rulesets provided by ktlint)
         .distinct()
         .associateBy {
-            val key = it.get().id
-            // standard should go first
-            if (key == "standard") "\u0000$key" else key
-        }
+             it.get().id }
+
         .filterKeys { loadExperimental || it != "experimental" }
-        .filterKeys { !(disabledRules.isStandardRuleSetDisabled() && it == "\u0000standard") }
+        .filterKeys { !(disabledRules.isStandardRuleSetDisabled() && it == "standard") }
         .toSortedMap()
 }
 
