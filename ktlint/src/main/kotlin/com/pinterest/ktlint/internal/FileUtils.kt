package com.pinterest.ktlint.internal

import com.pinterest.ktlint.core.KtLint
import com.pinterest.ktlint.core.LintError
import com.pinterest.ktlint.core.RuleSet
import com.pinterest.ktlint.core.VisitorProvider
import com.pinterest.ktlint.core.api.FeatureInAlphaState
import java.io.File
import java.nio.file.FileSystem
import java.nio.file.FileVisitResult
import java.nio.file.Files
import java.nio.file.InvalidPathException
import java.nio.file.Path
import java.nio.file.Paths
import java.nio.file.SimpleFileVisitor
import java.nio.file.attribute.BasicFileAttributes
import kotlin.system.exitProcess

internal val workDir: String = File(".").canonicalPath
private val tildeRegex = Regex("^(!)?~")

internal fun FileSystem.fileSequence(
    globs: List<String>,
    rootDir: Path = Paths.get(".").toAbsolutePath().normalize()
): Sequence<Path> {
    val result = mutableListOf<Path>()

    val (existingFiles, actualGlobs) = globs.partition {
        try {
            Files.isRegularFile(rootDir.resolve(it))
        } catch (e: InvalidPathException) {
            // Windows throws an exception when you pass a glob to Path#resolve.
            false
        }
    }
    existingFiles.mapTo(result) { rootDir.resolve(it) }

    // Return early and don't traverse the file system if all the input globs are absolute paths
    if (result.isNotEmpty() && actualGlobs.isEmpty()) {
        return result.asSequence()
    }

    val pathMatchers = if (actualGlobs.isEmpty()) {
        setOf(
            getPathMatcher("glob:**$globSeparator*.kt"),
            getPathMatcher("glob:**$globSeparator*.kts")
        )
    } else {
        actualGlobs
            .filterNot { it.startsWith("!") }
            .map {
                getPathMatcher(toGlob(it, rootDir))
            }
    }

    val negatedPathMatchers = if (actualGlobs.isEmpty()) {
        emptySet()
    } else {
        actualGlobs
            .filter { it.startsWith("!") }
            .map {
                getPathMatcher(toGlob(it.removePrefix("!"), rootDir))
            }
    }

    Files.walkFileTree(
        rootDir,
        object : SimpleFileVisitor<Path>() {
            override fun visitFile(
                filePath: Path,
                fileAttrs: BasicFileAttributes
            ): FileVisitResult {
                if (negatedPathMatchers.none { it.matches(filePath) } &&
                    pathMatchers.any { it.matches(filePath) }
                ) {
                    result.add(filePath)
                }
                return FileVisitResult.CONTINUE
            }

            override fun preVisitDirectory(
                dirPath: Path,
                dirAttr: BasicFileAttributes
            ): FileVisitResult {
                return if (Files.isHidden(dirPath)) {
                    FileVisitResult.SKIP_SUBTREE
                } else {
                    FileVisitResult.CONTINUE
                }
            }
        }
    )

    return result.asSequence()
}

private fun FileSystem.isGlobAbsolutePath(glob: String): Boolean {
    val rootDirs = rootDirectories.map { it.toString() }
    return rootDirs.any { glob.removePrefix("!").startsWith(it) }
}

internal fun FileSystem.toGlob(
    pattern: String,
    rootDir: Path
): String {
    val os = System.getProperty("os.name")
    val expandedPath = if (os.startsWith("windows", true)) {
        // Windows sometimes inserts `~` into paths when using short directory names notation, e.g. `C:\Users\USERNA~1\Documents
        pattern
    } else {
        expandTilde(pattern)
    }

    val fullPath = if (isGlobAbsolutePath(expandedPath)) {
        expandedPath
    } else {
        val rootDirPath = rootDir
            .toAbsolutePath()
            .toString()
            .run {
                val normalizedPath = if (!endsWith(File.separator)) "$this${File.separator}" else this
                normalizedPath
            }
        "$rootDirPath$expandedPath"
    }
        .replace(File.separator, globSeparator)
    return "glob:$fullPath"
}

private val globSeparator: String get() {
    val os = System.getProperty("os.name")
    return when {
        os.startsWith("windows", ignoreCase = true) -> "\\\\"
        else -> "/"
    }
}

/**
 * List of paths to Java `jar` files.
 */
internal typealias JarFiles = List<String>

internal fun JarFiles.toFilesURIList() = map {
    val jarFile = File(expandTilde(it))
    if (!jarFile.exists()) {
        println("Error: $it does not exist")
        exitProcess(1)
    }
    jarFile.toURI().toURL()
}

// a complete solution would be to implement https://www.gnu.org/software/bash/manual/html_node/Tilde-Expansion.html
// this implementation takes care only of the most commonly used case (~/)
private fun expandTilde(path: String): String = path.replaceFirst(tildeRegex, System.getProperty("user.home"))

internal fun File.location(
    relative: Boolean
) = if (relative) this.toRelativeString(File(workDir)) else this.path

/**
 * Run lint over common kotlin file or kotlin script file.
 */
@OptIn(FeatureInAlphaState::class)
internal fun lintFile(
    fileName: String,
    fileContents: String,
    ruleSets: Iterable<RuleSet>,
    visitorProvider: VisitorProvider,
    userData: Map<String, String> = emptyMap(),
    editorConfigPath: String? = null,
    debug: Boolean = false,
    lintErrorCallback: (LintError) -> Unit = {}
) {
    KtLint.lint(
        KtLint.ExperimentalParams(
            fileName = fileName,
            text = fileContents,
            ruleSets = ruleSets,
            userData = userData,
            script = !fileName.endsWith(".kt", ignoreCase = true),
            editorConfigPath = editorConfigPath,
            cb = { e, _ ->
                lintErrorCallback(e)
            },
<<<<<<< HEAD
            debug = debug
        ),
        visitorProvider
=======
            debug = debug,
            isInvokedFromCli = true
        )
>>>>>>> 3b27bf45
    )
}

/**
 * Format a kotlin file or script file
 */
@OptIn(FeatureInAlphaState::class)
internal fun formatFile(
    fileName: String,
    fileContents: String,
    ruleSets: Iterable<RuleSet>,
    userData: Map<String, String>,
    editorConfigPath: String?,
    debug: Boolean,
<<<<<<< HEAD
    cb: (e: LintError, corrected: Boolean) -> Unit,
    visitorProvider: VisitorProvider
): String {
    val params = KtLint.ExperimentalParams(
        fileName = fileName,
        text = fileContents,
        ruleSets = ruleSets,
        userData = userData,
        script = !fileName.endsWith(".kt", ignoreCase = true),
        editorConfigPath = editorConfigPath,
        cb = cb,
        debug = debug
    )
    return KtLint.format(
        params,
        ruleSets,
        visitorProvider
    )
}
=======
    cb: (e: LintError, corrected: Boolean) -> Unit
): String =
    KtLint.format(
        KtLint.ExperimentalParams(
            fileName = fileName,
            text = fileContents,
            ruleSets = ruleSets,
            userData = userData,
            script = !fileName.endsWith(".kt", ignoreCase = true),
            editorConfigPath = editorConfigPath,
            cb = cb,
            debug = debug,
            isInvokedFromCli = true
        )
    )
>>>>>>> 3b27bf45
<|MERGE_RESOLUTION|>--- conflicted
+++ resolved
@@ -182,15 +182,10 @@
             cb = { e, _ ->
                 lintErrorCallback(e)
             },
-<<<<<<< HEAD
-            debug = debug
+            debug = debug,
+            isInvokedFromCli = true
         ),
         visitorProvider
-=======
-            debug = debug,
-            isInvokedFromCli = true
-        )
->>>>>>> 3b27bf45
     )
 }
 
@@ -205,7 +200,6 @@
     userData: Map<String, String>,
     editorConfigPath: String?,
     debug: Boolean,
-<<<<<<< HEAD
     cb: (e: LintError, corrected: Boolean) -> Unit,
     visitorProvider: VisitorProvider
 ): String {
@@ -217,28 +211,12 @@
         script = !fileName.endsWith(".kt", ignoreCase = true),
         editorConfigPath = editorConfigPath,
         cb = cb,
-        debug = debug
+        debug = debug,
+        isInvokedFromCli = true
     )
     return KtLint.format(
         params,
         ruleSets,
         visitorProvider
     )
-}
-=======
-    cb: (e: LintError, corrected: Boolean) -> Unit
-): String =
-    KtLint.format(
-        KtLint.ExperimentalParams(
-            fileName = fileName,
-            text = fileContents,
-            ruleSets = ruleSets,
-            userData = userData,
-            script = !fileName.endsWith(".kt", ignoreCase = true),
-            editorConfigPath = editorConfigPath,
-            cb = cb,
-            debug = debug,
-            isInvokedFromCli = true
-        )
-    )
->>>>>>> 3b27bf45
+}