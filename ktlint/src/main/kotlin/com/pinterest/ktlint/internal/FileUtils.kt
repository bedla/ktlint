package com.pinterest.ktlint.internal

import com.pinterest.ktlint.core.KtLint
import com.pinterest.ktlint.core.LintError
import com.pinterest.ktlint.core.RuleSet
import com.pinterest.ktlint.core.VisitorProvider
import com.pinterest.ktlint.core.api.FeatureInAlphaState
import java.io.File
import java.nio.file.FileSystem
import java.nio.file.FileVisitResult
import java.nio.file.Files
import java.nio.file.InvalidPathException
import java.nio.file.Path
import java.nio.file.Paths
import java.nio.file.SimpleFileVisitor
import java.nio.file.attribute.BasicFileAttributes
import kotlin.system.exitProcess

internal val workDir: String = File(".").canonicalPath
private val tildeRegex = Regex("^(!)?~")

internal fun FileSystem.fileSequence(
    globs: List<String>,
    rootDir: Path = Paths.get(".").toAbsolutePath().normalize()
): Sequence<Path> {
    val result = mutableListOf<Path>()

    val (existingFiles, actualGlobs) = globs.partition {
        try {
            Files.isRegularFile(rootDir.resolve(it))
        } catch (e: InvalidPathException) {
            // Windows throws an exception when you pass a glob to Path#resolve.
            false
        }
    }
    existingFiles.mapTo(result) { rootDir.resolve(it) }

    // Return early and don't traverse the file system if all the input globs are absolute paths
    if (result.isNotEmpty() && actualGlobs.isEmpty()) {
        return result.asSequence()
    }

    val pathMatchers = if (actualGlobs.isEmpty()) {
        setOf(
            getPathMatcher("glob:**$globSeparator*.kt"),
            getPathMatcher("glob:**$globSeparator*.kts")
        )
    } else {
        actualGlobs
            .filterNot { it.startsWith("!") }
            .map {
                getPathMatcher(toGlob(it, rootDir))
            }
    }

    val negatedPathMatchers = if (actualGlobs.isEmpty()) {
        emptySet()
    } else {
        actualGlobs
            .filter { it.startsWith("!") }
            .map {
                getPathMatcher(toGlob(it.removePrefix("!"), rootDir))
            }
    }

    Files.walkFileTree(
        rootDir,
        object : SimpleFileVisitor<Path>() {
            override fun visitFile(
                filePath: Path,
                fileAttrs: BasicFileAttributes
            ): FileVisitResult {
                if (negatedPathMatchers.none { it.matches(filePath) } &&
                    pathMatchers.any { it.matches(filePath) }
                ) {
                    result.add(filePath)
                }
                return FileVisitResult.CONTINUE
            }

            override fun preVisitDirectory(
                dirPath: Path,
                dirAttr: BasicFileAttributes
            ): FileVisitResult {
                return if (Files.isHidden(dirPath)) {
                    FileVisitResult.SKIP_SUBTREE
                } else {
                    FileVisitResult.CONTINUE
                }
            }
        }
    )

    return result.asSequence()
}

private fun FileSystem.isGlobAbsolutePath(glob: String): Boolean {
    val rootDirs = rootDirectories.map { it.toString() }
    return rootDirs.any { glob.removePrefix("!").startsWith(it) }
}

internal fun FileSystem.toGlob(
    pattern: String,
    rootDir: Path
): String {
    val os = System.getProperty("os.name")
    val expandedPath = if (os.startsWith("windows", true)) {
        // Windows sometimes inserts `~` into paths when using short directory names notation, e.g. `C:\Users\USERNA~1\Documents
        pattern
    } else {
        expandTilde(pattern)
    }

    val fullPath = if (isGlobAbsolutePath(expandedPath)) {
        expandedPath
    } else {
        val rootDirPath = rootDir
            .toAbsolutePath()
            .toString()
            .run {
                val normalizedPath = if (!endsWith(File.separator)) "$this${File.separator}" else this
                normalizedPath
            }
        "$rootDirPath$expandedPath"
    }
        .replace(File.separator, globSeparator)
    return "glob:$fullPath"
}

private val globSeparator: String get() {
    val os = System.getProperty("os.name")
    return when {
        os.startsWith("windows", ignoreCase = true) -> "\\\\"
        else -> "/"
    }
}

/**
 * List of paths to Java `jar` files.
 */
internal typealias JarFiles = List<String>

internal fun JarFiles.toFilesURIList() = map {
    val jarFile = File(expandTilde(it))
    if (!jarFile.exists()) {
        println("Error: $it does not exist")
        exitProcess(1)
    }
    jarFile.toURI().toURL()
}

// a complete solution would be to implement https://www.gnu.org/software/bash/manual/html_node/Tilde-Expansion.html
// this implementation takes care only of the most commonly used case (~/)
private fun expandTilde(path: String): String = path.replaceFirst(tildeRegex, System.getProperty("user.home"))

internal fun File.location(
    relative: Boolean
) = if (relative) this.toRelativeString(File(workDir)) else this.path

/**
 * Run lint over common kotlin file or kotlin script file.
 */
@OptIn(FeatureInAlphaState::class)
internal fun lintFile(
    fileName: String,
    fileContents: String,
    ruleSets: Iterable<RuleSet>,
    visitorProvider: VisitorProvider,
    userData: Map<String, String> = emptyMap(),
    editorConfigPath: String? = null,
    debug: Boolean = false,
    lintErrorCallback: (LintError) -> Unit = {}
) {
    KtLint.lint(
        KtLint.ExperimentalParams(
            fileName = fileName,
            text = fileContents,
            ruleSets = ruleSets,
            userData = userData,
            script = !fileName.endsWith(".kt", ignoreCase = true),
            editorConfigPath = editorConfigPath,
            cb = { e, _ ->
                lintErrorCallback(e)
            },
<<<<<<< HEAD
            debug = debug,
            isInvokedFromCli = true
        ),
        visitorProvider
=======
            debug = debug
        )
>>>>>>> 5882f41c
    )
}

/**
 * Format a kotlin file or script file
 */
@OptIn(FeatureInAlphaState::class)
internal fun formatFile(
    fileName: String,
    fileContents: String,
    ruleSets: Iterable<RuleSet>,
    userData: Map<String, String>,
    editorConfigPath: String?,
    debug: Boolean,
<<<<<<< HEAD
    cb: (e: LintError, corrected: Boolean) -> Unit,
    visitorProvider: VisitorProvider
): String {
    val params = KtLint.ExperimentalParams(
        fileName = fileName,
        text = fileContents,
        ruleSets = ruleSets,
        userData = userData,
        script = !fileName.endsWith(".kt", ignoreCase = true),
        editorConfigPath = editorConfigPath,
        cb = cb,
        debug = debug,
        isInvokedFromCli = true
    )
    return KtLint.format(
        params,
        ruleSets,
        visitorProvider
    )
}
=======
    cb: (e: LintError, corrected: Boolean) -> Unit
): String =
    KtLint.format(
        KtLint.ExperimentalParams(
            fileName = fileName,
            text = fileContents,
            ruleSets = ruleSets,
            userData = userData,
            script = !fileName.endsWith(".kt", ignoreCase = true),
            editorConfigPath = editorConfigPath,
            cb = cb,
            debug = debug
        )
    )
>>>>>>> 5882f41c
<|MERGE_RESOLUTION|>--- conflicted
+++ resolved
@@ -182,15 +182,9 @@
             cb = { e, _ ->
                 lintErrorCallback(e)
             },
-<<<<<<< HEAD
-            debug = debug,
-            isInvokedFromCli = true
+            debug = debug
         ),
         visitorProvider
-=======
-            debug = debug
-        )
->>>>>>> 5882f41c
     )
 }
 
@@ -205,7 +199,6 @@
     userData: Map<String, String>,
     editorConfigPath: String?,
     debug: Boolean,
-<<<<<<< HEAD
     cb: (e: LintError, corrected: Boolean) -> Unit,
     visitorProvider: VisitorProvider
 ): String {
@@ -217,28 +210,11 @@
         script = !fileName.endsWith(".kt", ignoreCase = true),
         editorConfigPath = editorConfigPath,
         cb = cb,
-        debug = debug,
-        isInvokedFromCli = true
+        debug = debug
     )
     return KtLint.format(
         params,
         ruleSets,
         visitorProvider
     )
-}
-=======
-    cb: (e: LintError, corrected: Boolean) -> Unit
-): String =
-    KtLint.format(
-        KtLint.ExperimentalParams(
-            fileName = fileName,
-            text = fileContents,
-            ruleSets = ruleSets,
-            userData = userData,
-            script = !fileName.endsWith(".kt", ignoreCase = true),
-            editorConfigPath = editorConfigPath,
-            cb = cb,
-            debug = debug
-        )
-    )
->>>>>>> 5882f41c
+}