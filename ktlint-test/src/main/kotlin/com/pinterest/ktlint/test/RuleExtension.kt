package com.pinterest.ktlint.test

import com.pinterest.ktlint.core.KTLINT_UNIT_TEST_DUMP_AST
import com.pinterest.ktlint.core.KTLINT_UNIT_TEST_ON_PROPERTY
import com.pinterest.ktlint.core.KtLint
import com.pinterest.ktlint.core.LintError
import com.pinterest.ktlint.core.Rule
import com.pinterest.ktlint.core.RuleSet
<<<<<<< HEAD
import com.pinterest.ktlint.core.initKtLintKLogger
import com.pinterest.ruleset.test.DumpASTRule
import mu.KotlinLogging
=======
>>>>>>> 5cc3cd32
import org.assertj.core.api.Assertions
import org.assertj.core.util.diff.DiffUtils.diff
import org.assertj.core.util.diff.DiffUtils.generateUnifiedDiff
import org.jetbrains.kotlin.utils.addToStdlib.ifTrue

private val logger = KotlinLogging.logger {}.initKtLintKLogger()

private fun Rule.toRuleSets(): List<RuleSet> {
    val dumpAstRuleSet = System
        .getenv(KTLINT_UNIT_TEST_DUMP_AST)
        .orEmpty()
        .equals(KTLINT_UNIT_TEST_ON_PROPERTY, ignoreCase = true)
        .ifTrue {
            logger.info { "Dump AST of code before processing as System environment variable $KTLINT_UNIT_TEST_DUMP_AST is set to 'on'" }
            RuleSet(
                "debug",
                DumpASTRule(
                    // Write to STDOUT. The focus in a failed unit test should first go to the error in the rule that is
                    // to be tested and not to the AST,
                    out = System.out
                )
            )
        }
    return listOfNotNull(dumpAstRuleSet, RuleSet("standard", this))
}

public fun Rule.lint(
    text: String,
    userData: Map<String, String> = emptyMap(),
    script: Boolean = false
): List<LintError> = lint(null, text, userData, script)

/**
 * Runs lint for a list of rules on a piece of code. Rules should be specified in exact order as they will be executed
 * by the production code. Its primary usage is testing rules which are closely related like wrapping and indent rules.
 */
public fun List<Rule>.lint(
    text: String,
    userData: Map<String, String> = emptyMap(),
    script: Boolean = false
): List<LintError> = lint(null, text, userData, script)

public fun Rule.lint(
    lintedFilePath: String?,
    text: String,
    userData: Map<String, String> = emptyMap(),
    script: Boolean = false
): List<LintError> =
    listOf(this).lint(lintedFilePath, text, userData, script)

/**
 * Runs lint for a list of rules on a piece of code. Rules should be specified in exact order as they will be executed
 * by the production code. Its primary usage is testing rules which are closely related like wrapping and indent rules.
 */
public fun List<Rule>.lint(
    lintedFilePath: String?,
    text: String,
    userData: Map<String, String> = emptyMap(),
    script: Boolean = false
): List<LintError> {
    val res = ArrayList<LintError>()
<<<<<<< HEAD
=======
    val debug = debugAST()
    val rules = this.toTypedArray()
>>>>>>> 5cc3cd32
    KtLint.lint(
        KtLint.Params(
            fileName = lintedFilePath,
            text = text,
<<<<<<< HEAD
            ruleSets = this.toRuleSets(),
=======
            ruleSets = (if (debug) listOf(RuleSet("debug", DumpAST())) else emptyList()) +
                listOf(
                    RuleSet(
                        // RuleSet id is always set to "standard" as this has the side effect that the ruleset id will
                        // be excluded from the ruleId in the LintError which makes the unit tests of the experimental
                        // rules easier to maintain as they will not contain the reference to the ruleset id.
                        "standard",
                        *rules
                    )
                ),
>>>>>>> 5cc3cd32
            userData = userData,
            script = script,
            cb = { e, _ -> res.add(e) }
        )
    )
    return res
}

public fun Rule.format(
    text: String,
    userData: Map<String, String> = emptyMap(),
    cb: (e: LintError, corrected: Boolean) -> Unit = { _, _ -> },
    script: Boolean = false
): String = format(null, text, userData, cb, script)

/**
 * Runs format for a list of rules on a piece of code. Rules should be specified in exact order as they will be executed
 * by the production code.  Its primary usage is testing rules which are closely related like wrapping and indent rules.
 */
public fun List<Rule>.format(
    text: String,
    userData: Map<String, String> = emptyMap(),
    cb: (e: LintError, corrected: Boolean) -> Unit = { _, _ -> },
    script: Boolean = false
): String = format(null, text, userData, cb, script)

public fun Rule.format(
    lintedFilePath: String?,
    text: String,
    userData: Map<String, String> = emptyMap(),
    cb: (e: LintError, corrected: Boolean) -> Unit = { _, _ -> },
    script: Boolean = false
<<<<<<< HEAD
): String = KtLint.format(
    KtLint.Params(
        fileName = lintedFilePath,
        text = text,
        ruleSets = this.toRuleSets(),
        userData = userData,
        script = script,
        cb = cb
=======
): String = listOf(this).format(lintedFilePath, text, userData, cb, script)

/**
 * Runs format for a list of rules on a piece of code. Rules should be specified in exact order as they will be executed
 * by the production code.  Its primary usage is testing rules which are closely related like wrapping and indent rules.
 */
public fun List<Rule>.format(
    lintedFilePath: String?,
    text: String,
    userData: Map<String, String> = emptyMap(),
    cb: (e: LintError, corrected: Boolean) -> Unit = { _, _ -> },
    script: Boolean = false
): String {
    val rules = this.toTypedArray()
    return KtLint.format(
        KtLint.Params(
            fileName = lintedFilePath,
            text = text,
            ruleSets = (if (debugAST()) listOf(RuleSet("debug", DumpAST())) else emptyList()) +
                listOf(RuleSet("standard", *rules)),
            userData = userData,
            script = script,
            cb = cb
        )
>>>>>>> 5cc3cd32
    )
}

public fun Rule.diffFileLint(
    path: String,
    userData: Map<String, String> = emptyMap()
): String {
    val resourceText = getResourceAsText(path).replace("\r\n", "\n")
    val dividerIndex = resourceText.lastIndexOf("\n// expect\n")
    if (dividerIndex == -1) {
        throw RuntimeException("$path must contain '// expect' line")
    }
    val input = resourceText.substring(0, dividerIndex)
    val expected = resourceText.substring(dividerIndex + 1).split('\n').mapNotNull { line ->
        if (line.isBlank() || line == "// expect") {
            null
        } else {
            line.trimMargin("// ").split(':', limit = 3).let { expectation ->
                if (expectation.size != 3) {
                    throw RuntimeException("$path expectation must be a triple <line>:<column>:<message>")
                    // " (<message> is not allowed to contain \":\")")
                }
                val message = expectation[2]
                val detail = message.removeSuffix(" (cannot be auto-corrected)")
                LintError(expectation[0].toInt(), expectation[1].toInt(), id, detail, message == detail)
            }
        }
    }
    val actual = lint(input, userData, script = true)
    val str = { err: LintError ->
        val ruleId = if (err.ruleId != id) " (${err.ruleId})" else ""
        val correctionStatus = if (!err.canBeAutoCorrected) " (cannot be auto-corrected)" else ""
        "${err.line}:${err.col}:${err.detail}$ruleId$correctionStatus"
    }
    val diff =
        generateUnifiedDiff(
            "expected",
            "actual",
            expected.map(str),
            diff(expected.map(str), actual.map(str)),
            expected.size + actual.size
        ).joinToString("\n")
    return diff.ifEmpty { "" }
}

public fun Rule.diffFileFormat(
    srcPath: String,
    expectedPath: String,
    userData: Map<String, String> = emptyMap()
): String {
    val actual = format(getResourceAsText(srcPath), userData, script = true).split('\n')
    val expected = getResourceAsText(expectedPath).split('\n')
    val diff =
        generateUnifiedDiff(expectedPath, "output", expected, diff(expected, actual), expected.size + actual.size)
            .joinToString("\n")
    return diff.ifEmpty { "" }
}

/**
 * Alternative to [diffFileFormat]. Depending on your personal favor it might be more insightful whenever a test is
 * failing. Currently it is offered as utility so it can be used during development.
 *
 * To be used as:
 *
 *     @Test
 *     fun testFormatRawStringTrimIndent() {
 *         IndentationRule().assertThatFileFormat(
 *             "spec/indent/format-raw-string-trim-indent.kt.spec",
 *             "spec/indent/format-raw-string-trim-indent-expected.kt.spec"
 *         )
 *     }
 */
public fun Rule.assertThatFileFormat(
    srcPath: String,
    expectedPath: String,
    userData: Map<String, String> = emptyMap()
) {
    val actual = format(getResourceAsText(srcPath), userData, script = true).split('\n')
    val expected = getResourceAsText(expectedPath).split('\n')
    Assertions.assertThat(actual).isEqualTo(expected)
}

private fun getResourceAsText(path: String) =
    (ClassLoader.getSystemClassLoader().getResourceAsStream(path) ?: throw RuntimeException("$path not found"))
        .bufferedReader()
        .readText()<|MERGE_RESOLUTION|>--- conflicted
+++ resolved
@@ -6,12 +6,9 @@
 import com.pinterest.ktlint.core.LintError
 import com.pinterest.ktlint.core.Rule
 import com.pinterest.ktlint.core.RuleSet
-<<<<<<< HEAD
 import com.pinterest.ktlint.core.initKtLintKLogger
 import com.pinterest.ruleset.test.DumpASTRule
 import mu.KotlinLogging
-=======
->>>>>>> 5cc3cd32
 import org.assertj.core.api.Assertions
 import org.assertj.core.util.diff.DiffUtils.diff
 import org.assertj.core.util.diff.DiffUtils.generateUnifiedDiff
@@ -19,7 +16,7 @@
 
 private val logger = KotlinLogging.logger {}.initKtLintKLogger()
 
-private fun Rule.toRuleSets(): List<RuleSet> {
+private fun List<Rule>.toRuleSets(): List<RuleSet> {
     val dumpAstRuleSet = System
         .getenv(KTLINT_UNIT_TEST_DUMP_AST)
         .orEmpty()
@@ -35,7 +32,16 @@
                 )
             )
         }
-    return listOfNotNull(dumpAstRuleSet, RuleSet("standard", this))
+    return listOfNotNull(
+        dumpAstRuleSet,
+        RuleSet(
+            // RuleSet id is always set to "standard" as this has the side effect that the ruleset id will
+            // be excluded from the ruleId in the LintError which makes the unit tests of the experimental
+            // rules easier to maintain as they will not contain the reference to the ruleset id.
+            "standard",
+            *toTypedArray()
+        )
+    )
 }
 
 public fun Rule.lint(
@@ -73,29 +79,11 @@
     script: Boolean = false
 ): List<LintError> {
     val res = ArrayList<LintError>()
-<<<<<<< HEAD
-=======
-    val debug = debugAST()
-    val rules = this.toTypedArray()
->>>>>>> 5cc3cd32
     KtLint.lint(
         KtLint.Params(
             fileName = lintedFilePath,
             text = text,
-<<<<<<< HEAD
             ruleSets = this.toRuleSets(),
-=======
-            ruleSets = (if (debug) listOf(RuleSet("debug", DumpAST())) else emptyList()) +
-                listOf(
-                    RuleSet(
-                        // RuleSet id is always set to "standard" as this has the side effect that the ruleset id will
-                        // be excluded from the ruleId in the LintError which makes the unit tests of the experimental
-                        // rules easier to maintain as they will not contain the reference to the ruleset id.
-                        "standard",
-                        *rules
-                    )
-                ),
->>>>>>> 5cc3cd32
             userData = userData,
             script = script,
             cb = { e, _ -> res.add(e) }
@@ -128,16 +116,6 @@
     userData: Map<String, String> = emptyMap(),
     cb: (e: LintError, corrected: Boolean) -> Unit = { _, _ -> },
     script: Boolean = false
-<<<<<<< HEAD
-): String = KtLint.format(
-    KtLint.Params(
-        fileName = lintedFilePath,
-        text = text,
-        ruleSets = this.toRuleSets(),
-        userData = userData,
-        script = script,
-        cb = cb
-=======
 ): String = listOf(this).format(lintedFilePath, text, userData, cb, script)
 
 /**
@@ -156,13 +134,11 @@
         KtLint.Params(
             fileName = lintedFilePath,
             text = text,
-            ruleSets = (if (debugAST()) listOf(RuleSet("debug", DumpAST())) else emptyList()) +
-                listOf(RuleSet("standard", *rules)),
+            ruleSets = this.toRuleSets(),
             userData = userData,
             script = script,
             cb = cb
         )
->>>>>>> 5cc3cd32
     )
 }
 
