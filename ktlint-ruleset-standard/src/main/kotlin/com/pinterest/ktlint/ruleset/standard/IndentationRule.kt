--- conflicted
+++ resolved
@@ -744,18 +744,10 @@
         val byKeywordLeaf = n
             .findChildByType(DELEGATED_SUPER_TYPE_ENTRY)
             ?.findChildByType(BY_KEYWORD)
-<<<<<<< HEAD
-        if (n.prevLeaf()?.textContains('\n') == true && byKeywordLeaf?.prevLeaf().isWhiteSpaceWithNewline()) {
-            Unit
-        } else {
-            expectedIndent--
-            logger.trace { "$line: --after(${n.elementType}) -> $expectedIndent" }
-=======
         if (n.prevLeaf()?.textContains('\n') == true &&
             byKeywordLeaf?.prevLeaf().isWhiteSpaceWithNewline()
         ) {
             return
->>>>>>> 637ef2c3
         }
         if (byKeywordLeaf?.prevLeaf()?.textContains('\n') == true &&
             byKeywordLeaf.prevLeaf()?.treeParent?.nextLeaf()?.elementType == IDENTIFIER
@@ -763,7 +755,7 @@
             return
         }
         expectedIndent--
-        debug { "--after(${n.elementType}) -> $expectedIndent" }
+        logger.trace { "$line: --after(${n.elementType}) -> $expectedIndent" }
     }
 
     private fun adjustExpectedIndentInsideSuperTypeCall(n: ASTNode, ctx: IndentContext) {
