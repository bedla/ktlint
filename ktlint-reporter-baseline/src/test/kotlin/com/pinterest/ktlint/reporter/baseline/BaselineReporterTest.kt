--- conflicted
+++ resolved
@@ -44,7 +44,6 @@
         reporter.afterAll()
         assertThat(String(out.toByteArray())).isEqualTo(
             """
-<<<<<<< HEAD
             <?xml version="1.0" encoding="utf-8"?>
             <baseline version="1.0">
                 <file name="one-fixed-and-one-not.kt">
@@ -57,19 +56,6 @@
             </baseline>
 
             """.trimIndent().replace("\n", System.lineSeparator())
-=======
-<?xml version="1.0" encoding="utf-8"?>
-<baseline version="1.0">
-	<file name="one-fixed-and-one-not.kt">
-		<error line="1" column="1" source="rule-1" />
-	</file>
-	<file name="two-not-fixed.kt">
-		<error line="1" column="10" source="rule-1" />
-		<error line="2" column="20" source="rule-2" />
-	</file>
-</baseline>
-""".trimStart().replace("\n", System.lineSeparator())
->>>>>>> 71b24c26
         )
     }
 }